from src.execution import order_executor as oe


def _executor() -> oe.OrderExecutor:
    return oe.OrderExecutor(kite=None)


def test_place_order_blocks_when_micro_bad(monkeypatch) -> None:
    ex = _executor()
    monkeypatch.setattr(oe, "ENTRY_WAIT_S", 0.0)
    payload = {
        "action": "BUY",
        "quantity": ex.lot_size,
        "entry_price": 100.0,
        "stop_loss": 90.0,
        "take_profit": 110.0,
        "symbol": "SYM",
        "bid": 100.0,
        "ask": 101.0,
        "depth": (ex.lot_size * 10, ex.lot_size * 10),
    }
    rid = ex.place_order(payload)
    assert rid is None
    assert ex.last_error == "micro_block"


def test_place_order_waits_and_succeeds(monkeypatch) -> None:
    ex = _executor()
    monkeypatch.setattr(oe, "ENTRY_WAIT_S", 4.0)
    monkeypatch.setattr(oe, "MICRO_SPREAD_CAP", 0.5)

    fake_time = {"t": 0.0}

    def fake_monotonic() -> float:  # pragma: no cover - deterministic fake
        return fake_time["t"]

    def fake_sleep(dt: float) -> None:  # pragma: no cover - deterministic fake
        fake_time["t"] += dt

    monkeypatch.setattr(oe.time, "monotonic", fake_monotonic)
    monkeypatch.setattr(oe.time, "sleep", fake_sleep)

    def refresh():
        return (100.0, 100.1, (ex.lot_size * 10, ex.lot_size * 10))

    payload = {
        "action": "BUY",
        "quantity": ex.lot_size,
        "entry_price": 100.0,
        "stop_loss": 90.0,
        "take_profit": 110.0,
        "symbol": "SYM",
        "bid": 100.0,
        "ask": 101.0,
        "depth": (ex.lot_size * 10, ex.lot_size * 10),
        "refresh_market": refresh,
    }
    rid = ex.place_order(payload)
    assert rid is not None
<<<<<<< HEAD
    assert ex.last_error == "micro_wait"
=======
    assert ex.last_error is None


def test_price_uses_half_spread_slippage(monkeypatch) -> None:
    ex = _executor()
    monkeypatch.setattr(oe, "ENTRY_WAIT_S", 0.0)
    monkeypatch.setattr(oe, "MICRO_SPREAD_CAP", 2.0)
    payload = {
        "action": "BUY",
        "quantity": ex.lot_size,
        "entry_price": 100.0,
        "stop_loss": 90.0,
        "take_profit": 110.0,
        "symbol": "SYM",
        "bid": 100.0,
        "ask": 101.0,
        "depth": (ex.lot_size * 10, ex.lot_size * 10),
    }
    rid = ex.place_order(payload)
    assert rid is not None
    rec = ex._active[rid]
    assert rec.entry_price == 101.0
>>>>>>> 7d252d77
<|MERGE_RESOLUTION|>--- conflicted
+++ resolved
@@ -57,10 +57,7 @@
     }
     rid = ex.place_order(payload)
     assert rid is not None
-<<<<<<< HEAD
     assert ex.last_error == "micro_wait"
-=======
-    assert ex.last_error is None
 
 
 def test_price_uses_half_spread_slippage(monkeypatch) -> None:
@@ -82,4 +79,3 @@
     assert rid is not None
     rec = ex._active[rid]
     assert rec.entry_price == 101.0
->>>>>>> 7d252d77
