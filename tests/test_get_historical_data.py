--- conflicted
+++ resolved
@@ -40,8 +40,7 @@
     df = get_historical_data(ds, token=1, end=end, timeframe="minute", warmup_bars=50)
     # Should make four attempts as data never reaches warmup
     assert len(ds.calls) == 4
-<<<<<<< HEAD
-    assert df is not None
+    assert isinstance(df, pd.DataFrame)
     assert len(df) == 20
 
 
@@ -56,8 +55,4 @@
     call_start, call_end = ds.calls[0]
     assert call_end == datetime(2024, 1, 1, 10, 0)
     assert call_start == datetime(2024, 1, 1, 9, 50)
-    assert len(df) == 10
-=======
-    assert isinstance(df, pd.DataFrame)
-    assert len(df) == 20
->>>>>>> 486a6ab1
+    assert len(df) == 10